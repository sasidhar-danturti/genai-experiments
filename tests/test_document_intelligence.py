--- conflicted
+++ resolved
@@ -189,10 +189,6 @@
     )
 
     assert skipped.skipped
-<<<<<<< HEAD
-    assert skipped.raw_result is None
-=======
->>>>>>> ee4e37fc
     assert skipped.records == []
     assert len(client.calls) == 1
 
@@ -206,10 +202,6 @@
     )
 
     assert not forced.skipped
-<<<<<<< HEAD
-    assert forced.raw_result is not None
-=======
->>>>>>> ee4e37fc
     assert forced.records
     assert len(client.calls) == 2
 
@@ -231,10 +223,6 @@
     )
 
     assert not result.skipped
-<<<<<<< HEAD
-    assert result.raw_result is not None
-=======
->>>>>>> ee4e37fc
     assert result.records
     assert len(client.calls) == 2
 
